[[source]]
name = "pypi"
url = "https://pypi.org/simple"
verify_ssl = true

[packages]
click = ">=7.0"
python-dateutil = "*"
graphviz = ">=0.10.1"
jsonasobj2 = "~=1.0, >=1.0.3"
jsonschema = ">=3.0.1"
prefixcommons = ">=0.1.7"
rdflib-shim = "*"
rdflib-jsonld = "==0.6.1"
rdflib = ">=5.0.0"
requests = ">=2.22"
pyjsg = ">=0.11.6"
pyyaml = "~=5.1"
argparse = ">=1.4.0"
pyshex = ">=0.7.20"
pyshexc = ">=0.8.3"
prologterms = ">=0.0.6"
watchdog = ">=0.9.0"
isodate = ">=0.6.0"
parse = "*"
pyldmod = ">=2.0.5"
rdflib-pyldmod-compat = ">=0.1.2c"
hbreader = "*"
<<<<<<< HEAD
linkml-runtime = ">=1.2.0rc3"
=======
linkml-runtime = ">=1.1.26"
>>>>>>> 776e42c9
linkml-dataops = "*"
sqlalchemy = ">=1.4.31"
openpyxl = "*"
sphinx = "*"
sphinx-rtd-theme = "*"
sphinx-click = "*"
myst-parser = "*"
jinja2 = "*"
pydantic = "*"
pandas = "*"

[dev-packages]
nbconvert = "*"
nbformat = "*"
ipykernel = "*"
chardet = "*"

[pipenv]
allow_prereleases = false<|MERGE_RESOLUTION|>--- conflicted
+++ resolved
@@ -26,11 +26,7 @@
 pyldmod = ">=2.0.5"
 rdflib-pyldmod-compat = ">=0.1.2c"
 hbreader = "*"
-<<<<<<< HEAD
-linkml-runtime = ">=1.2.0rc3"
-=======
-linkml-runtime = ">=1.1.26"
->>>>>>> 776e42c9
+linkml-runtime = ">=1.2.0rc5"
 linkml-dataops = "*"
 sqlalchemy = ">=1.4.31"
 openpyxl = "*"
