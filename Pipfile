--- conflicted
+++ resolved
@@ -10,11 +10,7 @@
 jsonasobj2 = "~=1.0, >=1.0.3"
 jsonschema = ">=3.0.1"
 prefixcommons = ">=0.1.7"
-<<<<<<< HEAD
-rdflib-jsonld = ">=0.5.0, <= 0.6.1"
-=======
 rdflib-jsonld = ">=0.5.0, <=0.6.1"
->>>>>>> 4441a69a
 rdflib = "~=5.0"
 requests = ">=2.22"
 pyjsg = ">=0.11.6"
