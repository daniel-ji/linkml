# FAQ: Modeling

## What is the difference between is_a and mixins?

LinkML allows any class to have:

 - zero or one *is_a* parents, declared using the [is_a](https://w3id.org/linkml/is_a) slot
 - any number of *mixin* parents, declared using the [mixins](https://w3id.org/linkml/mixins) slot

Semantically these are the same - all inheritable slots are inherited through is_a and mixins.

Classes *should* have a single inheritance backbone, with `is_a`
representing the "main" parent. Generally the mixin and is_a
hierarchies should be stratified.

See these wikipedia pages for more information.

 - [mixins](https://en.wikipedia.org/wiki/Mixin)
 - [traits](https://en.wikipedia.org/wiki/Trait_(computer_programming))

## Didn't you know composition is favored over inheritance these days?

For background, see the Wikipedia article on [composition over inheritance](https://en.wikipedia.org/wiki/Composition_over_inheritance)

We have certainly seen cases where inheritance is abused in programming languages, especially when it comes to behavioral classes.

However, in our experience inheritance is still very useful when used for data classes. We trust the users of LinkML to create schemas to design schemas carefully.

## When should I use attributes vs slots?

The [attributes](https://w3id.org/linkml/attributes) metamodel slot is really just a convenient shorthand for being able to declare slots "inline".

LinkML treats slots as first class entities. They are defined in their own section of a schema, and can be reused by any number of classes (and refined, using slot_usage). This can be very powerful for reuse.

However, this can also be slightly inconvenient for simple schemas, especially those where we have classes with slots that are completely "owned" by that class. The attribute slot can be used to avoid having to specify the slot separately

## What are induced slots?

Because the same slot can be reused in different classes (with each class potentially refining semantics using slot_usage), it can be useful to give a new "name" for the implicit class-specific version of that slot.

For example, if you have a slot `name`, and this is used in classes `Person` and `Organization`, and these are refined for each class (for example, "Organization" may refine the name slot to follow a particular regular expression). In some generators such as the markdown generator, you will see "induced" slots such as `Organization_name`.

The extent to which these are made visible is currently the subject of some discussion, see GitHub for details.

Induced slots can be *materialized* as attributes using the [linkml generator](../generators/linkml)

## Why would I need to define my own types?

Types are scalar values such as integers or strings. They are also known as "literals" in RDF.

Strictly speaking it is not necessary to define your own types, you can just use the builtin types.

However, defining your own types can be good practice, as it can make
your intent clearer. For example, if you have a slot `description` you
may want to specify the range as your own type `NarrativeText` that
maps to string behind the scenes. But this provides additional cues,
e.g. that the value of this field is intended to be human-readable
text.

An example of a type section might be:

```yaml
types:
  CountType:
    uri: xsd:int
    base: int
    minimum_value: 0
    description: A count is an integer that is used to measure counts
  SymbolType:
    uri: xsd:string
    base: str
    pattern: "^\\w+$"
    description: A symbol is a string used as a shorthand identifier that is restriced to a subset of characters
```

Some applications may choose to interpret this in particular ways. E.g. you may want to define all narrative text fields as being amenable to spellchecking, or machine learning natual language processing, or special kinds of indexing in ElasticSearch/Solr

## Why would I want to use enums over strings?

Enums provide a more controlled vocabulary than strings. You can validate categorical fields using enums, whereas with basic strings you don't have a built in way of validating if a string is valid.

Enums also give you hooks into ontologies and vocabulaies.

More on enums:

<iframe src="https://docs.google.com/presentation/d/e/2PACX-1vQyQsRIBjSxhaDie5ASDAOTfJO9JqFjYmdoBHgCVVKMHzKo0AyL04lGNqWdgbCnyV8a-syk1U81tRXg/embed?start=false&loop=false&delayms=3000" frameborder="0" width="960" height="569" allowfullscreen="true" mozallowfullscreen="true" webkitallowfullscreen="true"></iframe>

## How do I constrain a range to a certain ontology 
LinkML team is working actively on solutions to this commonly asked question:
https://github.com/linkml/linkml/issues/274


At the moment, LinkML has several ways to restrict the value of a field:
- use a regular expression
- constrain using values from an enumeration
- define a vocabulary or term class and constrain the range to that class
- declare id_prefixes for a class that represent a particular ontology

use a regular expression:

```yaml
default_prefix: my_schema

classes:
  variant:
    slots:
       - variant type

slots:
  variant type:
  pattern: '^SO:\d+$'
```

constrain using values from an enumeration:

```yaml
default_prefix: my_schema

classes:
  variant:
    slots:
       - variant type
    slot_usage:
       variant type:
          pattern: '^SO:\d+$'
        
slots:
  variant type:
  range: variant_type_enum

enums:
  variant_type_enum:
    permissible_values: 
      point_mutation:
          meaning: SO:12345
      SO:deletion:
          meaning: SO:24681
      SO:insertion: 
          meaning: SO:36912
```

define a vocabulary or term class

```yaml
default_prefix: my_schema

classes:
  variant:
    slots:
       - variant type
  ontology term:
     slots:
        - name
        - id
        - ontology namespace
        - synonyms
        - secondary ids


slots:
  variant type:
    range: ontology term
  name:
  id:
     type: uriorcurie
  ontology namespace:
  synonyms:
  secondary ids:

```

declare id_prefixes for a class that constrain the kinds of identifiers used to describe the class

```yaml
default_prefix: my_schema

classes:
  variant:
    slots:
       - variant type
  sequence ontology term:
     slots:
        - name
        - id
        - ontology namespace
        - synonyms
        - secondary ids
    id_prefixes:
       - SO


slots:
  variant type:
    range: sequence ontology term
  name:
  id:
    identifier: true
    type: uriorcurie
  ontology namespace:
  synonyms:
  secondary ids:

```

## How do I constrain a range of a slot to a certain branch of an ontology
A solution to this question is in active development, in the short term, the best way to constrain
a slot by a certain branch of an ontology is by extracting the terms in the ontology that form the constraint
into an enumeration:

```yaml
default_prefix: my_schema

classes:
  variant:
    slots:
       - variant type
    slot_usage:
       variant type:
          pattern: '^SO:\d+$'
        
slots:
  variant type:
  range: variant_type_enum

enums:
  variant_type_enum:
    permissible_values: 
      point_mutation:
          meaning: SO:12345
      SO:deletion:
          meaning: SO:24681
      SO:insertion: 
          meaning: SO:36912
```


## How do I do the equivalent of JSON-Schema composition?

See: [Schema Composition](https://json-schema.org/understanding-json-schema/reference/combining.html) in JSON-Schema docs

LinkML provides the following analogous concepts:

* [any_of](https://w3id.org/linkml/any_of)
* [exactly_one_of](https://w3id.org/linkml/exactly_one_of)
* [all_of](https://w3id.org/linkml/all_of)
* [none_of](https://w3id.org/linkml/none_of)

In some cases, the use of schema composition can be avoided by using simple inheritance patterns.

Note that these constructs may not be supported by all generators. See [experimental features](https://linkml.io/linkml/schemas/experimental) for current documentation.

## Why are my class names translated to CamelCase?

LinkML allows you to use any convention you like when authoring
schemas. However, when translating to other formalisms such as
JSON-Schema, RDF, Python then those naming conventions are applied.

For example, if you define a class:

```yaml
default_prefix: my_schema

classes:
  my class:
    attributes:
      my slot:
```

Then this will translate as follows:

 * Python, JSON-Schema
   * MyClass
   * my_slot
 * RDF/OWL URIs
   * my_schema:MyClass
   * my_schema:my_slot

Note in the RDF/OWL representation, seperate `rdfs:label` triples will be generated retaining the original human-friendly name.

This has the advantage of keeping human-friendly nomenclature in the appropriate places without specifying redundant computer names and human names

However, the autotmatic translation can be confusing, so some schemas opt to follow standard naming conventions in the schema:

```yaml
default_prefix: my_schema

classes:
  MyClass:
    attributes:
      my_slot:
```

you have the option of specifying human-friendly *titles* for each element:

```yaml
default_prefix: my_schema

classes:
  MyClass:
    title: my class
    attributes:
      my_slot:
        title: my slot
```

Note that one current limitation of the LinkML generator framework is
that it does not protect you from using keywords that are reserved in
certain formalisms.

For example, if you define a slot `in`, then this conflicts with the
Python keyword, and the generated python code will raise errors. For now the recommendation is to avoid these as they arise.

In future, the LinkML framework will

 * warn if a reserved term is used
 * provide a mechanism for transparent mapping between a schema element and a "safe" version of the element

<<<<<<< HEAD
## When two data classes are linked by a slot in one class definition, how is the reciprocal association expressed in LinkML?

Relationships between classes can be defined in a few ways:
- via slots that dictate the link via domain and range constraints.
- via objects that capture the two objects and the relationship between those concepts.

via slots that dictate the link via domain and range constraints

```yaml
default_prefix: my_schema

classes:
  allele:
    slots:
       - allele of
  gene:
     
slots:
  allele of: 
     type: uriorcurie
     domain: allele
     range: gene
```

via objects that capture the two objects and the relationship between those concepts

```yaml
default_prefix: my_schema

classes:
  allele:
  gene:
  allele gene relation:
     slots:
        - subject
        - object
        - predicate
      
slots:
  predicate: 
     range: predicate_enum
  subject:
     range: allele
  object:
     range: gene

enums:
  predicate_enum:
    permissible_values:
      allele_of:
```
=======
## What are id_prefixes used for and why do we want them?

The LinkML meta modeling element, [id_prefixes](https://w3id.org/linkml/id_prefixes) can be applied to any Class. This is used to specify which prefixes should be used on the identifiers for that class.

The id_prefixes are listed in decreasing priority order, with the "preferred" prefix listed first.

Downstream software components can use this field to constrain data entry to a particular kind of identifier.

To see examples, Biolink uses id_prefixes extensively. For example, the [MolecularEntity](https://biolink.github.io/biolink-model/docs/MolecularEntity) class shows that identifiers for this class can be drawn from PubChem, CHEBI, DrugBank, etc.

For more, see [URIs and Mappings](https://linkml.io/linkml/schemas/uris-and-mappings.html)


## When is it important to have mappings?

Any element in a LinkML schema can have any number of *mappings* associated with it

Mappings are useful in a variety of ways including: 

- they make your data and your schema more FAIR (Findable, Accessable, Reusable, and Interoperable)
- when people use data that conforms to your model, and integrated with data that conforms to another model, they can use mappings between models to help automate data harmonization.  
- mappings can provide links to other documentation sources for your model, allowing expertise to be shared between projects and not duplicated
- mappings allow advanced users to reason over your model.

Mappings can be established for exact equivalences, close, related, narrow and broad equivalences
For more detail on the kinds of mappings (and their mappings to SKOS): https://linkml.io/linkml-model/docs/mappings/)

Mappings are an entire optional feature, you can create a schema without any mappings. However, we encourage their use, and we
encourage adding them *prospectively* as you build our your datamodel, rather than doing this *retrospectively*. Thinking about mappings
will help you think about how your modeling relates to the modeling done by others as part of other databases or standards.
>>>>>>> de2c1e2c
<|MERGE_RESOLUTION|>--- conflicted
+++ resolved
@@ -315,7 +315,6 @@
  * warn if a reserved term is used
  * provide a mechanism for transparent mapping between a schema element and a "safe" version of the element
 
-<<<<<<< HEAD
 ## When two data classes are linked by a slot in one class definition, how is the reciprocal association expressed in LinkML?
 
 Relationships between classes can be defined in a few ways:
@@ -367,7 +366,7 @@
     permissible_values:
       allele_of:
 ```
-=======
+
 ## What are id_prefixes used for and why do we want them?
 
 The LinkML meta modeling element, [id_prefixes](https://w3id.org/linkml/id_prefixes) can be applied to any Class. This is used to specify which prefixes should be used on the identifiers for that class.
@@ -398,4 +397,3 @@
 Mappings are an entire optional feature, you can create a schema without any mappings. However, we encourage their use, and we
 encourage adding them *prospectively* as you build our your datamodel, rather than doing this *retrospectively*. Thinking about mappings
 will help you think about how your modeling relates to the modeling done by others as part of other databases or standards.
->>>>>>> de2c1e2c
