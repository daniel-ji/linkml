import logging
import os
import logging
from collections import defaultdict
from copy import deepcopy
<<<<<<< HEAD
from dataclasses import field, dataclass
from types import ModuleType
from typing import Dict, List, TextIO, Union, Optional, Set

from linkml_runtime.utils.compile_python import compile_python

from linkml.utils.ifabsent_functions import ifabsent_value_declaration
=======
from dataclasses import dataclass, field
from typing import Dict, List, Optional, Set, TextIO, Union
>>>>>>> 4b419e5f

import click
from jinja2 import Template
# from linkml.generators import pydantic_GEN_VERSION
from linkml_runtime.linkml_model.meta import (Annotation,
                                              AnonymousSlotExpression,
                                              ClassDefinition, EnumDefinition,
                                              EnumDefinitionName,
                                              SchemaDefinition, SlotDefinition,
                                              TypeDefinition)
from linkml_runtime.utils.formatutils import camelcase, underscore
from linkml_runtime.utils.schemaview import SchemaView

from linkml._version import __version__
from linkml.generators.common.type_designators import (
    get_accepted_type_designator_values, get_type_designator_value)
from linkml.generators.oocodegen import OOCodeGenerator
from linkml.utils.generator import shared_arguments
from linkml.utils.ifabsent_functions import ifabsent_value_declaration

default_template = """
{#-

  Jinja2 Template for a pydantic classes
-#}
from __future__ import annotations
from datetime import datetime, date
from enum import Enum
from typing import List, Dict, Optional, Any, Union, Literal
from pydantic import BaseModel as BaseModel, Field
from linkml_runtime.linkml_model import Decimal

metamodel_version = "{{metamodel_version}}"
version = "{{version if version else None}}"

class WeakRefShimBaseModel(BaseModel):
   __slots__ = '__weakref__'

class ConfiguredBaseModel(WeakRefShimBaseModel,
                validate_assignment = True,
                validate_all = True,
                underscore_attrs_are_private = True,
                extra = {% if allow_extra %}'allow'{% else %}'forbid'{% endif %},
                arbitrary_types_allowed = True,
                use_enum_values = True):
    pass

{% for e in enums.values() %}
class {{ e.name }}(str, Enum):
    {% if e.description -%}
    \"\"\"
    {{ e.description }}
    \"\"\"
    {%- endif %}
    {% for label, value in e['values'].items() -%}
    {{label}} = "{{value}}"
    {% endfor %}
    {% if not e['values'] -%}
    dummy = "dummy"
    {% endif %}
{% endfor %}

{%- for c in schema.classes.values() %}
class {{ c.name }}
    {%- if class_isa_plus_mixins[c.name] -%}
        ({{class_isa_plus_mixins[c.name]|join(', ')}})
    {%- else -%}
        (ConfiguredBaseModel)
    {%- endif -%}
                  :
    {% if c.description -%}
    \"\"\"
    {{ c.description }}
    \"\"\"
    {%- endif %}
    {% for attr in c.attributes.values() if c.attributes -%}
    {{attr.name}}: {{ attr.annotations['python_range'].value }} = Field(
    {%- if predefined_slot_values[c.name][attr.name] -%}
        {{ predefined_slot_values[c.name][attr.name] }}
    {%- elif not attr.required -%}
        None
    {%- endif -%}
    {%- if attr.title != None %}, title="{{attr.title}}"{% endif -%}
    {%- if attr.description %}, description=\"\"\"{{attr.description}}\"\"\"{% endif -%}
    {%- if attr.minimum_value != None %}, ge={{attr.minimum_value}}{% endif -%}
    {%- if attr.maximum_value != None %}, le={{attr.maximum_value}}{% endif -%}
    )
    {% else -%}
    None
    {% endfor %}

{% endfor %}

# Update forward refs
# see https://pydantic-docs.helpmanual.io/usage/postponed_annotations/
{% for c in schema.classes.values() -%}
{{ c.name }}.update_forward_refs()
{% endfor %}
"""


def _get_pyrange(t: TypeDefinition, sv: SchemaView) -> str:
    pyrange = t.repr if t is not None else None
    if pyrange is None:
        pyrange = t.base
    if t.base == "XSDDateTime":
        pyrange = "datetime "
    if t.base == "XSDDate":
        pyrange = "date"
    if pyrange is None and t.typeof is not None:
        pyrange = _get_pyrange(sv.get_type(t.typeof), sv)
    if pyrange is None:
        raise Exception(f"No python type for range: {s.range} // {t}")
    return pyrange


@dataclass
class PydanticGenerator(OOCodeGenerator):
    """
    Generates Pydantic-compliant classes from a schema

    This is an alternative to the dataclasses-based Pythongen
    """

    # ClassVar overrides
    generatorname = os.path.basename(__file__)
    generatorversion = "0.0.1"
    valid_formats = ["pydantic"]

    # ObjectVars
    template_file: str = None
    allow_extra: bool = field(default_factory=lambda: False)
    gen_mixin_inheritance: bool = field(default_factory=lambda: True)

    # ObjectVars (identical to pythongen)
    gen_classvars: bool = field(default_factory=lambda: True)
    gen_slots: bool = field(default_factory=lambda: True)
    genmeta: bool = field(default_factory=lambda: False)
    emit_metadata: bool = field(default_factory=lambda: True)

<<<<<<< HEAD
    def compile_module(self, **kwargs) -> ModuleType:
        """
        Compiles generated python code to a module
        :return:
        """
        pycode = self.serialize(**kwargs)
        try:
            return compile_python(pycode)
        except NameError as e:
            logging.error(f"Code:\n{pycode}")
            logging.error(f"Error compiling generated python code: {e}")
            raise e

=======
>>>>>>> 4b419e5f
    def generate_enums(
        self, all_enums: Dict[EnumDefinitionName, EnumDefinition]
    ) -> Dict[str, dict]:
        # TODO: make an explicit class to represent how an enum is passed to the template
        enums = {}
        for enum_name, enum_original in all_enums.items():
            enum = {"name": camelcase(enum_name), "values": {}}

            for pv in enum_original.permissible_values.values():
                label = self.generate_enum_label(pv.text)
                enum["values"][label] = pv.text.replace('"', '\\"')

            enums[enum_name] = enum

        return enums

    def sort_classes(self, clist: List[ClassDefinition]) -> List[ClassDefinition]:
        """
        sort classes such that if C is a child of P then C appears after P in the list

        Overridden method include mixin classes

        TODO: This should move to SchemaView
        """
        clist = list(clist)
        slist = []  # sorted
        while len(clist) > 0:
            can_add = False
            for i in range(len(clist)):
                candidate = clist[i]
                can_add = False
                if candidate.is_a:
                    candidates = [candidate.is_a] + candidate.mixins
                else:
                    candidates = candidate.mixins
                if not candidates:
                    can_add = True
                else:
                    if set(candidates) <= set([p.name for p in slist]):
                        can_add = True
                if can_add:
                    slist = slist + [candidate]
                    del clist[i]
                    break
            if not can_add:
                raise ValueError(
                    f"could not find suitable element in {clist} that does not ref {slist}"
                )
        return slist

    def get_predefined_slot_values(self) -> Dict[str, Dict[str, str]]:
        """
        :return: Dictionary of dictionaries with predefined slot values for each class
        """
        sv = self.schemaview
        slot_values = defaultdict(dict)
        for class_def in sv.all_classes().values():
            for slot_name in sv.class_slots(class_def.name):
                slot = sv.induced_slot(slot_name, class_def.name)
                if slot.designates_type:
                    target_value = get_type_designator_value(sv, slot, class_def)
                    slot_values[camelcase(class_def.name)][
                        slot.name
                    ] = f'"{target_value}"'
                    if slot.multivalued:
                        slot_values[camelcase(class_def.name)][slot.name] = (
                            "["
                            + slot_values[camelcase(class_def.name)][slot.name]
                            + "]"
                        )
                    slot_values[camelcase(class_def.name)][slot.name] = slot_values[
                        camelcase(class_def.name)
                    ][slot.name]
                elif slot.ifabsent is not None:
                    value = ifabsent_value_declaration(
                        slot.ifabsent, sv, class_def, slot
                    )
                    slot_values[camelcase(class_def.name)][slot.name] = value
                # Multivalued slots that are either not inlined (just an identifier) or are
                # inlined as lists should get default_factory list, if they're inlined but
                # not as a list, that means a dictionary
                elif slot.multivalued:
                    has_identifier_slot = self.range_class_has_identifier_slot(slot)

                    if (
                        slot.inlined
                        and not slot.inlined_as_list
                        and has_identifier_slot
                    ):
                        slot_values[camelcase(class_def.name)][
                            slot.name
                        ] = "default_factory=dict"
                    else:
                        slot_values[camelcase(class_def.name)][
                            slot.name
                        ] = "default_factory=list"

        return slot_values

    def range_class_has_identifier_slot(self, slot):
        """
        Check if the range class of a slot has an identifier slot, via both slot.any_of and slot.range
        Should return False if the range is not a class, and also if the range is a class but has no
        identifier slot

        :param slot: SlotDefinition
        :return: bool
        """
        sv = self.schemaview
        has_identifier_slot = False
        if slot.any_of:
            for slot_range in slot.any_of:
                any_of_range = slot_range.range
                if (
                    any_of_range in sv.all_classes()
                    and sv.get_identifier_slot(any_of_range, use_key=True) is not None
                ):
                    has_identifier_slot = True
        if (
            slot.range in sv.all_classes()
            and sv.get_identifier_slot(slot.range, use_key=True) is not None
        ):
            has_identifier_slot = True
        return has_identifier_slot

    def get_class_isa_plus_mixins(self) -> Dict[str, List[str]]:
        """
        Generate the inheritance list for each class from is_a plus mixins
        :return:
        """
        sv = self.schemaview
        parents = {}
        for class_def in sv.all_classes().values():
            class_parents = []
            if class_def.is_a:
                class_parents.append(camelcase(class_def.is_a))
            if self.gen_mixin_inheritance and class_def.mixins:
                class_parents.extend([camelcase(mixin) for mixin in class_def.mixins])
            if len(class_parents) > 0:
                # Use the sorted list of classes to order the parent classes, but reversed to match MRO needs
                class_parents.sort(key=lambda x: self.sorted_class_names.index(x))
                class_parents.reverse()
                parents[camelcase(class_def.name)] = class_parents
        return parents

    def get_mixin_identifier_range(self, mixin) -> str:
        sv = self.schemaview
        id_ranges = list(
            {
                _get_pyrange(sv.get_type(sv.get_identifier_slot(c).range), sv)
                for c in sv.class_descendants(mixin.name, mixins=True)
                if sv.get_identifier_slot(c) is not None
            }
        )
        if len(id_ranges) == 0:
            return None
        elif len(id_ranges) == 1:
            return id_ranges[0]
        else:
            return f"Union[{'.'.join(id_ranges)}]"

    def get_class_slot_range(
        self, slot_range: str, inlined: bool, inlined_as_list: bool
    ) -> str:
        sv = self.schemaview
        range_cls = sv.get_class(slot_range)

        # Hardcoded handling for Any
        if range_cls.class_uri == "linkml:Any":
            return "Any"

        # Inline the class itself only if the class is defined as inline, or if the class has no
        # identifier slot and also isn't a mixin.
        if (
            inlined
            or inlined_as_list
            or (
                sv.get_identifier_slot(range_cls.name, use_key=True) is None
                and not sv.is_mixin(range_cls.name)
            )
        ):
            if (
                len(
                    [x for x in sv.class_induced_slots(slot_range) if x.designates_type]
                )
                > 0
                and len(sv.class_descendants(slot_range)) > 1
            ):
                return (
                    f"Union["
                    + ",".join([camelcase(c) for c in sv.class_descendants(slot_range)])
                    + "]"
                )
            else:
                return f"{camelcase(slot_range)}"

        # For the more difficult cases, set string as the default and attempt to improve it
        range_cls_identifier_slot_range = "str"

        # For mixins, try to use the identifier slot of descendant classes
        if (
            self.gen_mixin_inheritance
            and sv.is_mixin(range_cls.name)
            and sv.get_identifier_slot(range_cls.name)
        ):
            range_cls_identifier_slot_range = self.get_mixin_identifier_range(range_cls)

        # If the class itself has an identifier slot, it can be allowed to overwrite a value from mixin above
        if (
            sv.get_identifier_slot(range_cls.name) is not None
            and sv.get_identifier_slot(range_cls.name).range is not None
        ):
            range_cls_identifier_slot_range = _get_pyrange(
                sv.get_type(sv.get_identifier_slot(range_cls.name).range), sv
            )

        return range_cls_identifier_slot_range

    def generate_python_range(
        self, slot_range, slot_def: SlotDefinition, class_def: ClassDefinition
    ) -> str:
        """
        Generate the python range for a slot range value
        """
        sv = self.schemaview

        if slot_def.designates_type:
            pyrange = (
                "Literal["
                + ",".join(
                    [
                        '"' + x + '"'
                        for x in get_accepted_type_designator_values(
                            sv, slot_def, class_def
                        )
                    ]
                )
                + "]"
            )
        elif slot_range in sv.all_classes():
            pyrange = self.get_class_slot_range(
                slot_range,
                inlined=slot_def.inlined,
                inlined_as_list=slot_def.inlined_as_list,
            )
        elif slot_range in sv.all_enums():
            pyrange = f"{camelcase(slot_range)}"
        elif slot_range in sv.all_types():
            t = sv.get_type(slot_range)
            pyrange = _get_pyrange(t, sv)
        elif slot_range is None:
            pyrange = "str"
        else:
            # TODO: default ranges in schemagen
            # pyrange = 'str'
            # logging.error(f'range: {s.range} is unknown')
            raise Exception(f"range: {slot_range}")
        return pyrange

    def generate_collection_key(
        self,
        slot_ranges: List[str],
        slot_def: SlotDefinition,
        class_def: ClassDefinition,
    ) -> Optional[str]:
        """
        Find the python range value (str, int, etc) for the identifier slot
        of a class used as a slot range.

        If a pyrange value matches a class name, the range of the identifier slot
        will be returned. If more than one match is found and they don't match,
        an exception will be raised.

        :param slot_ranges: list of python range values
        """

        collection_keys: Set[str] = set()

        if slot_ranges is None:
            return None

        for slot_range in slot_ranges:
            if slot_range is None or slot_range not in self.schemaview.all_classes():
                continue  # ignore non-class ranges

            identifier_slot = self.schemaview.get_identifier_slot(slot_range, use_key=True)
            if identifier_slot is not None:
                collection_keys.add(
                    self.generate_python_range(
                        identifier_slot.range, slot_def, class_def
                    )
                )
        if len(collection_keys) > 1:
            raise Exception(
                f"Slot with any_of range has multiple identifier slot range types: {collection_keys}"
            )
        if len(collection_keys) == 1:
            return list(collection_keys)[0]
        return None

    def serialize(self) -> str:
        sv = self.schemaview

        if self.template_file is not None:
            with open(self.template_file) as template_file:
                template_obj = Template(template_file.read())
        else:
            template_obj = Template(default_template)

        sv: SchemaView
        sv = self.schemaview
        schema = sv.schema
        pyschema = SchemaDefinition(
            id=schema.id,
            name=schema.name,
            description=schema.description.replace('"', '\\"')
            if schema.description
            else None,
        )
        enums = self.generate_enums(sv.all_enums())

        sorted_classes = self.sort_classes(list(sv.all_classes().values()))
        self.sorted_class_names = [camelcase(c.name) for c in sorted_classes]

        # Don't want to generate classes when class_uri is linkml:Any, will
        # just swap in typing.Any instead down below
        sorted_classes = [c for c in sorted_classes if c.class_uri != "linkml:Any"]

        for class_original in sorted_classes:
            class_def: ClassDefinition
            class_def = deepcopy(class_original)
            class_name = class_original.name
            class_def.name = camelcase(class_original.name)
            if class_def.is_a:
                class_def.is_a = camelcase(class_def.is_a)
            class_def.mixins = [camelcase(p) for p in class_def.mixins]
            if class_def.description:
                class_def.description = class_def.description.replace('"', '\\"')
            pyschema.classes[class_def.name] = class_def
            for attribute in list(class_def.attributes.keys()):
                del class_def.attributes[attribute]
            for sn in sv.class_slots(class_name):
                # TODO: fix runtime, copy should not be necessary
                s = deepcopy(sv.induced_slot(sn, class_name))
                # logging.error(f'Induced slot {class_name}.{sn} == {s.name} {s.range}')
                s.name = underscore(s.name)
                if s.description:
                    s.description = s.description.replace('"', '\\"')
                class_def.attributes[s.name] = s

                slot_ranges: List[str] = []

                if len(s.any_of) > 0 and s.range is not None:
                    raise ValueError("Slot cannot have both range and any_of defined")

                if s.any_of is not None and len(s.any_of) > 0:
                    # list comprehension here is pulling ranges from within AnonymousSlotExpression
                    slot_ranges.extend([r.range for r in s.any_of])
                else:
                    slot_ranges.append(s.range)

                pyranges = [
                    self.generate_python_range(slot_range, s, class_def)
                    for slot_range in slot_ranges
                ]

                pyranges = list(set(pyranges))  # remove duplicates
                pyranges.sort()

                if len(pyranges) == 1:
                    pyrange = pyranges[0]
                elif len(pyranges) > 1:
                    pyrange = f"Union[{', '.join(pyranges)}]"
                else:
                    raise Exception(
                        f"Could not generate python range for {class_name}.{s.name}"
                    )

                if s.multivalued:
                    if s.inlined or s.inlined_as_list:
                        collection_key = self.generate_collection_key(
                            slot_ranges, s, class_def
                        )
                    else:
                        collection_key = None
                    if (
                        s.inlined == False
                        or collection_key is None
                        or s.inlined_as_list == True
                    ):
                        pyrange = f"List[{pyrange}]"
                    else:
                        pyrange = f"Dict[{collection_key}, {pyrange}]"
                if not s.required and not s.designates_type:
                    pyrange = f"Optional[{pyrange}]"
                ann = Annotation("python_range", pyrange)
                s.annotations[ann.tag] = ann
        code = template_obj.render(
            schema=pyschema,
            underscore=underscore,
            enums=enums,
            predefined_slot_values=self.get_predefined_slot_values(),
            allow_extra=self.allow_extra,
            metamodel_version=self.schema.metamodel_version,
            version=self.schema.version,
            class_isa_plus_mixins=self.get_class_isa_plus_mixins(),
        )
        return code

    def default_value_for_type(self, typ: str) -> str:
        return "None"


@shared_arguments(PydanticGenerator)
@click.option(
    "--template_file", help="Optional jinja2 template to use for class generation"
)
@click.version_option(__version__, "-V", "--version")
@click.command()
def cli(
    yamlfile,
    template_file=None,
    head=True,
    emit_metadata=False,
    genmeta=False,
    classvars=True,
    slots=True,
    **args,
):
    """Generate pydantic classes to represent a LinkML model"""
    gen = PydanticGenerator(
        yamlfile,
        template_file=template_file,
        emit_metadata=head,
        genmeta=genmeta,
        gen_classvars=classvars,
        gen_slots=slots,
        **args,
    )
    print(gen.serialize())


if __name__ == "__main__":
    cli()<|MERGE_RESOLUTION|>--- conflicted
+++ resolved
@@ -3,7 +3,6 @@
 import logging
 from collections import defaultdict
 from copy import deepcopy
-<<<<<<< HEAD
 from dataclasses import field, dataclass
 from types import ModuleType
 from typing import Dict, List, TextIO, Union, Optional, Set
@@ -11,10 +10,6 @@
 from linkml_runtime.utils.compile_python import compile_python
 
 from linkml.utils.ifabsent_functions import ifabsent_value_declaration
-=======
-from dataclasses import dataclass, field
-from typing import Dict, List, Optional, Set, TextIO, Union
->>>>>>> 4b419e5f
 
 import click
 from jinja2 import Template
@@ -155,7 +150,6 @@
     genmeta: bool = field(default_factory=lambda: False)
     emit_metadata: bool = field(default_factory=lambda: True)
 
-<<<<<<< HEAD
     def compile_module(self, **kwargs) -> ModuleType:
         """
         Compiles generated python code to a module
@@ -169,8 +163,6 @@
             logging.error(f"Error compiling generated python code: {e}")
             raise e
 
-=======
->>>>>>> 4b419e5f
     def generate_enums(
         self, all_enums: Dict[EnumDefinitionName, EnumDefinition]
     ) -> Dict[str, dict]:
