--- conflicted
+++ resolved
@@ -26,17 +26,12 @@
 
 from linkml._version import __version__
 from linkml.generators.common.lifecycle import LifecycleMixin
+from linkml.generators.common.range import ArrayRangeGenerator
 from linkml.generators.common.type_designators import get_accepted_type_designator_values, get_type_designator_value
 from linkml.generators.oocodegen import OOCodeGenerator
 from linkml.generators.pydanticgen import includes
-<<<<<<< HEAD
 from linkml.generators.pydanticgen.array import ArrayRepresentation
-from linkml.generators.common.range import ArrayRangeGenerator
-from linkml.generators.pydanticgen.build import ClassResult, SlotResult
-=======
-from linkml.generators.pydanticgen.array import ArrayRangeGenerator, ArrayRepresentation
 from linkml.generators.pydanticgen.build import ClassResult, SlotResult, SplitResult
->>>>>>> 0f7ada67
 from linkml.generators.pydanticgen.template import (
     Import,
     Imports,
@@ -193,7 +188,7 @@
     template_dir: Optional[Union[str, Path]] = None
     """
     Override templates for each PydanticTemplateModel.
-    
+
     Directory with templates that override the default :attr:`.PydanticTemplateModel.template`
     for each class. If a matching template is not found in the override directory,
     the default templates will be used.
@@ -1150,9 +1145,9 @@
     help="""
 Optional jinja2 template directory to use for class generation.
 
-Pass a directory containing templates with the same name as any of the default 
-:class:`.PydanticTemplateModel` templates to override them. The given directory will be 
-searched for matching templates, and use the default templates as a fallback 
+Pass a directory containing templates with the same name as any of the default
+:class:`.PydanticTemplateModel` templates to override them. The given directory will be
+searched for matching templates, and use the default templates as a fallback
 if an override is not found
 
 Available templates to override:
