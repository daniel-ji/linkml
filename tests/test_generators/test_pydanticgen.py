--- conflicted
+++ resolved
@@ -23,10 +23,7 @@
 from pydantic import BaseModel, ValidationError
 
 from linkml.generators import pydanticgen as pydanticgen_root
-<<<<<<< HEAD
 from linkml.generators.common.lifecycle import TClass, TSlot
-from linkml.generators.pydanticgen import MetadataMode, PydanticGenerator, array, build, pydanticgen, template
-=======
 from linkml.generators.pydanticgen import (
     MetadataMode,
     PydanticGenerator,
@@ -35,7 +32,6 @@
     pydanticgen,
     template,
 )
->>>>>>> f47811d5
 from linkml.generators.pydanticgen.array import AnyShapeArray, ArrayRepresentation
 from linkml.generators.pydanticgen.template import (
     ConditionalImport,
@@ -1901,83 +1897,6 @@
 
 
 # --------------------------------------------------
-<<<<<<< HEAD
-# Lifecycle methods
-# --------------------------------------------------
-
-
-def test_lifecycle_classes(kitchen_sink_path):
-    """We can modify the generation process by subclassing lifecycle hooks"""
-
-    class TestPydanticGenerator(PydanticGenerator):
-        def before_generate_classes(self, cls: Iterable[ClassDefinition], sv: SchemaView) -> Iterable[ClassDefinition]:
-            all_classes = sv.all_classes()
-            assert len(cls) == len(all_classes) - 1
-
-            for a_cls in cls:
-                assert a_cls.name in all_classes
-
-            # delete a class and make sure we don't get it in the output
-            assert cls[0].name == "activity"
-            del cls[0]
-            return cls
-
-        def after_generate_classes(self, cls: Iterable[TClass], sv: SchemaView) -> Iterable[TClass]:
-            for a_cls in cls:
-                a_cls.cls.attributes["test"] = PydanticAttribute(name="test", range="str")
-            return cls
-
-        def before_generate_class(self, cls: ClassDefinition, sv: SchemaView) -> ClassDefinition:
-            # change all the descriptions, idk
-            cls.description = "TEST MODIFYING CLASSES"
-            return cls
-
-        def after_generate_class(self, cls: TClass, sv: SchemaView) -> TClass:
-            cls.imports = Imports(imports=[Import(module="csv")])
-            return cls
-
-    generator = TestPydanticGenerator(kitchen_sink_path)
-    rendered = generator.render()
-    assert "activity" not in rendered.classes
-    for cls in rendered.classes.values():
-        assert cls.description == "TEST MODIFYING CLASSES"
-        assert "test" in cls.attributes
-    assert "csv" in [i.module for i in rendered.python_imports]
-
-
-def test_lifecycle_slots(kitchen_sink_path):
-    """We can modify the generation process by subclassing lifecycle hooks"""
-
-    class TestPydanticGenerator(PydanticGenerator):
-        def before_generate_slots(self, slot: Iterable[SlotDefinition], sv: SchemaView) -> Iterable[SlotDefinition]:
-            # make a new slot that's the number of slots for some reason
-            slot.append(SlotDefinition(name="number_of_slots", range="integer", ifabsent=f"integer({len(slot)})"))
-            return slot
-
-        def after_generate_slots(self, slot: Iterable[TSlot], sv: SchemaView) -> Iterable[TSlot]:
-            for a_slot in slot:
-                a_slot.attribute.meta["extra_meta_field"] = True
-            return slot
-
-        def before_generate_slot(self, slot: SlotDefinition, sv: SchemaView) -> SlotDefinition:
-            slot.description = "TEST MODIFYING SLOTS"
-            return slot
-
-        def after_generate_slot(self, slot: TSlot, sv: SchemaView) -> TSlot:
-            # make em all required
-            slot.attribute.required = True
-            return slot
-
-    generator = TestPydanticGenerator(kitchen_sink_path)
-    rendered = generator.render()
-
-    for cls in rendered.classes.values():
-        assert "number_of_slots" in cls.attributes
-        for attr in cls.attributes.values():
-            assert attr.description == "TEST MODIFYING SLOTS"
-            assert attr.required
-            assert attr.meta["extra_meta_field"]
-=======
 # Split generation
 # --------------------------------------------------
 
@@ -2154,4 +2073,81 @@
 @pytest.mark.pydanticgen_split
 def test_snake_case_regex(test, expected):
     assert re.sub(PydanticGenerator.SNAKE_CASE, "_", test).lower() == expected
->>>>>>> f47811d5
+
+
+# --------------------------------------------------
+# Lifecycle methods
+# --------------------------------------------------
+
+
+def test_lifecycle_classes(kitchen_sink_path):
+    """We can modify the generation process by subclassing lifecycle hooks"""
+
+    class TestPydanticGenerator(PydanticGenerator):
+        def before_generate_classes(self, cls: Iterable[ClassDefinition], sv: SchemaView) -> Iterable[ClassDefinition]:
+            all_classes = sv.all_classes()
+            assert len(cls) == len(all_classes) - 1
+
+            for a_cls in cls:
+                assert a_cls.name in all_classes
+
+            # delete a class and make sure we don't get it in the output
+            assert cls[0].name == "activity"
+            del cls[0]
+            return cls
+
+        def after_generate_classes(self, cls: Iterable[TClass], sv: SchemaView) -> Iterable[TClass]:
+            for a_cls in cls:
+                a_cls.cls.attributes["test"] = PydanticAttribute(name="test", range="str")
+            return cls
+
+        def before_generate_class(self, cls: ClassDefinition, sv: SchemaView) -> ClassDefinition:
+            # change all the descriptions, idk
+            cls.description = "TEST MODIFYING CLASSES"
+            return cls
+
+        def after_generate_class(self, cls: TClass, sv: SchemaView) -> TClass:
+            cls.imports = Imports(imports=[Import(module="csv")])
+            return cls
+
+    generator = TestPydanticGenerator(kitchen_sink_path)
+    rendered = generator.render()
+    assert "activity" not in rendered.classes
+    for cls in rendered.classes.values():
+        assert cls.description == "TEST MODIFYING CLASSES"
+        assert "test" in cls.attributes
+    assert "csv" in [i.module for i in rendered.python_imports]
+
+
+def test_lifecycle_slots(kitchen_sink_path):
+    """We can modify the generation process by subclassing lifecycle hooks"""
+
+    class TestPydanticGenerator(PydanticGenerator):
+        def before_generate_slots(self, slot: Iterable[SlotDefinition], sv: SchemaView) -> Iterable[SlotDefinition]:
+            # make a new slot that's the number of slots for some reason
+            slot.append(SlotDefinition(name="number_of_slots", range="integer", ifabsent=f"integer({len(slot)})"))
+            return slot
+
+        def after_generate_slots(self, slot: Iterable[TSlot], sv: SchemaView) -> Iterable[TSlot]:
+            for a_slot in slot:
+                a_slot.attribute.meta["extra_meta_field"] = True
+            return slot
+
+        def before_generate_slot(self, slot: SlotDefinition, sv: SchemaView) -> SlotDefinition:
+            slot.description = "TEST MODIFYING SLOTS"
+            return slot
+
+        def after_generate_slot(self, slot: TSlot, sv: SchemaView) -> TSlot:
+            # make em all required
+            slot.attribute.required = True
+            return slot
+
+    generator = TestPydanticGenerator(kitchen_sink_path)
+    rendered = generator.render()
+
+    for cls in rendered.classes.values():
+        assert "number_of_slots" in cls.attributes
+        for attr in cls.attributes.values():
+            assert attr.description == "TEST MODIFYING SLOTS"
+            assert attr.required
+            assert attr.meta["extra_meta_field"]